from abc import ABCMeta, abstractmethod
import multiprocessing as mp
from typing import Tuple, List, Dict

import deepdish as dd
import numpy as np

import torch

import generic as gen
from generic import TensArr


class NormalizationBase(dd.util.Saveable, metaclass=ABCMeta):
    def __init__(self, **kwargs):
        super().__init__()
        for k, a in kwargs.items():
            self.__dict__[k] = a

        self._LEN = len(kwargs)

        self.__cpu = None
        self.__cuda = None

    def _convert(self, astype: type, device=torch.device('cpu')):
        if astype == torch.Tensor:
            members = {k: gen.convert(a, astype).to(device=device)
                       for k, a in self.save_to_dict().items()}
        else:
            members = {k: gen.convert(a, astype)
                       for k, a in self.save_to_dict().items()}
        return type(self)(**members)

    @staticmethod
    def calc_per_file(tup: Tuple) -> Tuple:
        fname, XNAME, YNAME, list_func, args_x, args_y = tup
        try:
            data_dict = dd.io.load(fname)
        except:  # noqa: E722
            raise Exception(fname)
        x, y = data_dict[XNAME], data_dict[YNAME]
        result_x = {f: f(x, arg) for f, arg in zip(list_func, args_x)}
        result_y = {f: f(y, arg) for f, arg in zip(list_func, args_y)}

        print('.', end='', flush=True)
        return result_x, result_y

    def _get_consts_like(self, a: TensArr):
        if type(a) == torch.Tensor:
            if a.device == torch.device('cpu'):
                if not self.__cpu:
                    self.__cpu = self._convert(type(a), device=a.device)
                return self.__cpu
            else:
                if not self.__cuda:
                    self.__cuda = self._convert(type(a), device=a.device)
                return self.__cuda
        else:
            return self

    def save_to_dict(self) -> Dict:
        return {k: a for k, a in self.__dict__.items()
                if not k.startswith('_')}

    @classmethod
    def load_from_dict(cls, d: Dict):
        return cls(**d)

<<<<<<< HEAD
    @staticmethod
    def calc_per_file(tup: Tuple) -> Tuple:
        fname, xname, yname, list_func, args_x, args_y = tup
        try:
            data_dict = dd.io.load(fname)
        except:  # noqa: E722
            raise Exception(fname)
        x, y = data_dict[xname], data_dict[yname]
        result_x = {f: f(x, arg)
                    for f, arg in zip(list_func, args_x)}
        result_y = {f: f(y, arg)
                    for f, arg in zip(list_func, args_y)}

        print('.', end='', flush=True)
        return result_x, result_y

=======
>>>>>>> 74552c52
    def __len__(self):
        return self._LEN

    def __str__(self):
        result = ''
        visited = {str}
        for k in self.__dict__:
            name = k[:-2]
            if k.startswith('_') or name in visited:
                continue

            result += f'{name}: '
            x = self.__dict__[f'{name}_x']
            y = self.__dict__[f'{name}_y']
            if hasattr(x, 'shape') and x.shape:
                result += f'{x.shape}, {y.shape}\t'
            else:
                result += f'{x}, {y}\t'
            visited.add(name)

        if result.endswith('\t'):
            result = result[:-1]
        return result

    @abstractmethod
    def __getitem__(self, xy: str) -> Tuple:
        pass

    @abstractmethod
    def normalize(self, a: TensArr, xy: str) -> TensArr:
        pass

    @abstractmethod
    def normalize_(self, a: TensArr, xy: str) -> TensArr:
        pass

    @abstractmethod
    def denormalize(self, a: TensArr, xy: str) -> TensArr:
        pass

    @abstractmethod
    def denormalize_(self, a: TensArr, xy: str) -> TensArr:
        pass


class MeanStdNormalization(NormalizationBase):
    def __init__(self, mean_x, mean_y, std_x, std_y):
        super().__init__(
            mean_x=mean_x,
            mean_y=mean_y,
            std_x=std_x,
            std_y=std_y
        )

    @classmethod
    def sum_(cls, a: np.ndarray, *args) -> np.ndarray:
        return a.sum(axis=1, keepdims=True)

    @classmethod
    def sq_dev(cls, a: np.ndarray, mean_a)-> np.ndarray:
        return ((a - mean_a)**2).sum(axis=1, keepdims=True)

    @classmethod
    def create(cls, all_files: List[str], xname: str, yname: str):
        # Calculate summation & size (parallel)
        pool = mp.Pool(mp.cpu_count())
<<<<<<< HEAD
        result = pool.map(cls.calc_per_file,
                          [(fname, xname, yname,
                            (np.size,), (None,), (None,))
                           for fname in all_files])
=======
        result = pool.map(
            cls.calc_per_file,
            [(fname, XNAME, YNAME, (np.size,), (None,), (None,))
             for fname in all_files]
        )
>>>>>>> 74552c52
        print()

        # sum_x = np.sum([item[0]['sum'] for item in result], axis=0)
        # sum_y = np.sum([item[1]['sum'] for item in result], axis=0)
        sum_size_x = np.sum([item[0][np.size] for item in result])
        sum_size_y = np.sum([item[1][np.size] for item in result])

        # mean_x = sum_x[..., :3] / (sum_size_x // sum_x[..., :3].size)
        # mean_y = sum_y[..., :3] / (sum_size_y // sum_y[..., :3].size)
        mean_x = 0.
        mean_y = 0.
        print('Calculated Mean')

        # Calculate squared deviation (parallel)
<<<<<<< HEAD
        result = pool.map(cls.calc_sq_dev,
                          [(fname, xname, yname,
                            (cls.sq_dev_log,), (mean_x,), (mean_y,))
                           for fname in all_files])
=======
        result = pool.map(
            cls.calc_sq_dev,
            [(fname, XNAME, YNAME, (cls.sq_dev_log,), (mean_x,), (mean_y,))
             for fname in all_files]
        )
>>>>>>> 74552c52
        pool.close()

        sum_sq_dev_x = np.sum([item[0][cls.sq_dev] for item in result], axis=0)
        sum_sq_dev_y = np.sum([item[1][cls.sq_dev] for item in result], axis=0)

        std_x = np.sqrt(sum_sq_dev_x / (sum_size_x//sum_sq_dev_x.size) + 1e-5)
        std_y = np.sqrt(sum_sq_dev_y / (sum_size_y//sum_sq_dev_y.size) + 1e-5)
        print('Calculated Std')

        return cls(mean_x, mean_y, std_x, std_y)

    def normalize(self, a: TensArr, xy: str) -> TensArr:
        mean, std = self._get_consts_like(a)[xy]
        b = gen.copy(a)
        # b[..., :3] -= mean
        b /= std
        return (a - mean) / std

    def normalize_(self, a: TensArr, xy: str) -> TensArr:
        mean, std = self._get_consts_like(a)[xy]
        # a[..., :3] -= mean
        a -= mean
        a /= std
        return a

    def denormalize(self, a: TensArr, xy: str) -> TensArr:
        mean, std = self._get_consts_like(a)[xy]
        b = a * std
        # b[..., :3] += mean
        b += mean
        return b

    def denormalize_(self, a: TensArr, xy: str) -> TensArr:
        mean, std = self._get_consts_like(a)[xy]
        a *= std
        # a[..., :3] += mean
        a += mean
        return a

    def __getitem__(self, xy: str) -> Tuple:
        try:
            mean = self.__dict__[f'mean_x']
            std = self.__dict__[f'std_x']
        except AttributeError:
            raise Exception('the index should be "x" or "y"')

        return mean, std


class MinMaxNormalization(NormalizationBase):
    def __init__(self, min_x, min_y, max_x, max_y):
        super().__init__(
            min_x=min_x,
            min_y=min_y,
            max_x=max_x,
            max_y=max_y
        )

    @classmethod
    def create(cls, all_files: List[str], xname: str, yname: str):
        # Calculate summation & no. of total frames (parallel)
        pool = mp.Pool(mp.cpu_count())
<<<<<<< HEAD
        result = pool.map(cls.calc_minmax,
                          [(fname, xname, yname,
                            (np.min, np.max), (None, None), (None, None))
                           for fname in all_files])
=======
        result = pool.map(
            cls.calc_minmax,
            [(fname, XNAME, YNAME, (np.min, np.max), (None,)*2, (None,)*2)
             for fname in all_files]
        )
>>>>>>> 74552c52
        pool.close()

        min_x = np.min([res[0][np.min] for res in result])
        min_y = np.min([res[1][np.min] for res in result])
        max_x = np.max([res[0][np.max] for res in result])
        max_y = np.max([res[1][np.max] for res in result])

        return cls(min_x, min_y, max_x, max_y)

    def normalize(self, a: TensArr, xy: str) -> TensArr:
        min_, max_ = self._get_consts_like(a)[xy]
        # return (a - mean) / std - min_
        return (a - min_) / (max_ - min_)

    def normalize_(self, a: TensArr, xy: str) -> TensArr:
        min_, max_ = self._get_consts_like(a)[xy]
        # return (a - mean) / std - min_
        a -= min_
        a /= (max_ - min_)
        return a

    def denormalize(self, a: TensArr, xy: str) -> TensArr:
        min_, max_ = self._get_consts_like(a)[xy]
        # return (a + min_) * std + mean
        return a * (max_ - min_) + min_

    def denormalize_(self, a: TensArr, xy: str) -> TensArr:
        min_, max_ = self._get_consts_like(a)[xy]
        # a += min_
        a *= (max_ - min_)
        a += min_
        return a

    def __getitem__(self, xy: str) -> Tuple:
        try:
            min_ = self.__dict__[f'min_{xy}']
            max_ = self.__dict__[f'max_{xy}']
        except AttributeError:
            raise Exception('the index should be "x" or "y"')

        return min_, max_


class LogMeanStdNormalization(MeanStdNormalization):
    EPS = 1
    signs = {
        (torch, torch.device('cpu')):
            (torch.tensor((1.,), dtype=torch.float32),
             torch.tensor((-1.,), dtype=torch.float32)),
        np:
            (np.array((1,), dtype=np.int8),
             np.array((-1,), dtype=np.int8)),
    }

    @classmethod
    def sign_like(cls, a: TensArr) -> TensArr:
        if type(a) == torch.Tensor:
            if (torch, a.device) not in cls.signs:
                cls.signs[(torch, a.device)] = (
                    torch.tensor((1.,), dtype=torch.float32, device=a.device),
                    torch.tensor((-1.,), dtype=torch.float32, device=a.device)
                )
            return cls.signs[(torch, a.device)]
        else:
            return cls.signs[np]

    @classmethod
    def log(cls, a: gen.TensArr) -> gen.TensArr:
        pkg = gen.dict_package[type(a)]
        plus, minus = cls.sign_like(a)

        b = pkg.zeros_like(a)
        b[..., :3] = (pkg.where(a[..., :3] > 0, plus, minus)
                      * pkg.log10((pkg.abs(a[..., :3]) + cls.EPS) / cls.EPS))
        b[..., 3] = pkg.log10((a[..., 3] + cls.EPS) / cls.EPS)
        return b

    @classmethod
    def log_(cls, a: gen.TensArr) -> gen.TensArr:
        pkg = gen.dict_package[type(a)]
        plus, minus = cls.sign_like(a)

        a[..., :3] = (pkg.where(a[..., :3] > 0, plus, minus)
                      * pkg.log10((pkg.abs(a[..., :3]) + cls.EPS) / cls.EPS))
        a[..., 3] = pkg.log10((a[..., 3] + cls.EPS) / cls.EPS)
        return a

    @classmethod
    def exp(cls, a: gen.TensArr) -> gen.TensArr:
        pkg = gen.dict_package[type(a)]
        plus, minus = cls.sign_like(a)

        b = pkg.zeros_like(a)
        b[..., :3] = (pkg.where(a[..., :3] > 0, plus, minus)
                      * cls.EPS * (10.**pkg.abs(a[..., :3]) - 1))
        b[..., 3] = cls.EPS * (10.**a[..., 3] - 1)
        return b

    @classmethod
    def exp_(cls, a: gen.TensArr) -> gen.TensArr:
        pkg = gen.dict_package[type(a)]
        plus, minus = cls.sign_like(a)

        a[..., :3] = (pkg.where(a[..., :3] > 0, plus, minus)
                      * cls.EPS * (10.**pkg.abs(a[..., :3]) - 1))
        a[..., 3] = cls.EPS * (10.**a[..., 3] - 1)
        return a

    @classmethod
    def sum_(cls, a: np.ndarray, *args) -> np.ndarray:
        return super().sum_(cls.log_(a))

    @classmethod
    def sq_dev(cls, a: np.ndarray, mean_a) -> np.ndarray:
        return super().sum_(cls.log_(a), mean_a)

    def normalize(self, a: TensArr, xy: str) -> TensArr:
        b = self.log(a)
        return super().normalize_(b, xy)

    def normalize_(self, a: TensArr, xy: str) -> TensArr:
        a = self.log_(a)
        return super().normalize_(a, xy)

    def denormalize(self, a: TensArr, xy: str) -> TensArr:
        b = super().denormalize(a, xy)
        return self.exp_(b)

    def denormalize_(self, a: TensArr, xy: str) -> TensArr:
        a = super().denormalize_(a, xy)
        return self.exp_(a)<|MERGE_RESOLUTION|>--- conflicted
+++ resolved
@@ -33,12 +33,12 @@
 
     @staticmethod
     def calc_per_file(tup: Tuple) -> Tuple:
-        fname, XNAME, YNAME, list_func, args_x, args_y = tup
+        fname, xname, yname, list_func, args_x, args_y = tup
         try:
             data_dict = dd.io.load(fname)
         except:  # noqa: E722
             raise Exception(fname)
-        x, y = data_dict[XNAME], data_dict[YNAME]
+        x, y = data_dict[xname], data_dict[yname]
         result_x = {f: f(x, arg) for f, arg in zip(list_func, args_x)}
         result_y = {f: f(y, arg) for f, arg in zip(list_func, args_y)}
 
@@ -66,25 +66,6 @@
     def load_from_dict(cls, d: Dict):
         return cls(**d)
 
-<<<<<<< HEAD
-    @staticmethod
-    def calc_per_file(tup: Tuple) -> Tuple:
-        fname, xname, yname, list_func, args_x, args_y = tup
-        try:
-            data_dict = dd.io.load(fname)
-        except:  # noqa: E722
-            raise Exception(fname)
-        x, y = data_dict[xname], data_dict[yname]
-        result_x = {f: f(x, arg)
-                    for f, arg in zip(list_func, args_x)}
-        result_y = {f: f(y, arg)
-                    for f, arg in zip(list_func, args_y)}
-
-        print('.', end='', flush=True)
-        return result_x, result_y
-
-=======
->>>>>>> 74552c52
     def __len__(self):
         return self._LEN
 
@@ -151,18 +132,11 @@
     def create(cls, all_files: List[str], xname: str, yname: str):
         # Calculate summation & size (parallel)
         pool = mp.Pool(mp.cpu_count())
-<<<<<<< HEAD
-        result = pool.map(cls.calc_per_file,
-                          [(fname, xname, yname,
-                            (np.size,), (None,), (None,))
-                           for fname in all_files])
-=======
         result = pool.map(
             cls.calc_per_file,
-            [(fname, XNAME, YNAME, (np.size,), (None,), (None,))
+            [(fname, xname, yname, (np.size,), (None,), (None,))
              for fname in all_files]
         )
->>>>>>> 74552c52
         print()
 
         # sum_x = np.sum([item[0]['sum'] for item in result], axis=0)
@@ -177,18 +151,11 @@
         print('Calculated Mean')
 
         # Calculate squared deviation (parallel)
-<<<<<<< HEAD
-        result = pool.map(cls.calc_sq_dev,
-                          [(fname, xname, yname,
-                            (cls.sq_dev_log,), (mean_x,), (mean_y,))
-                           for fname in all_files])
-=======
         result = pool.map(
             cls.calc_sq_dev,
-            [(fname, XNAME, YNAME, (cls.sq_dev_log,), (mean_x,), (mean_y,))
+            [(fname, xname, yname, (cls.sq_dev_log,), (mean_x,), (mean_y,))
              for fname in all_files]
         )
->>>>>>> 74552c52
         pool.close()
 
         sum_sq_dev_x = np.sum([item[0][cls.sq_dev] for item in result], axis=0)
@@ -251,18 +218,11 @@
     def create(cls, all_files: List[str], xname: str, yname: str):
         # Calculate summation & no. of total frames (parallel)
         pool = mp.Pool(mp.cpu_count())
-<<<<<<< HEAD
-        result = pool.map(cls.calc_minmax,
-                          [(fname, xname, yname,
-                            (np.min, np.max), (None, None), (None, None))
-                           for fname in all_files])
-=======
         result = pool.map(
             cls.calc_minmax,
-            [(fname, XNAME, YNAME, (np.min, np.max), (None,)*2, (None,)*2)
+            [(fname, xname, yname, (np.min, np.max), (None,)*2, (None,)*2)
              for fname in all_files]
         )
->>>>>>> 74552c52
         pool.close()
 
         min_x = np.min([res[0][np.min] for res in result])
