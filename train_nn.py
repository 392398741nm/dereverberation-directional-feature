import os
import pdb

import numpy as np

import torch
from torch import nn
from torch.autograd import Variable
from torch.utils.data import Dataset, DataLoader
from torchvision.utils import save_image

import gc
import sys


# Progress Bar
def printProgress (iteration, total,
                   prefix = '', suffix = '',
                   decimals = 1, barLength = 57):
    formatStr = "{0:." + str(decimals) + "f}"
    percent = formatStr.format(100 * (iteration / float(total)))
    filledLength = int(round(barLength * iteration / float(total)))
    bar = '#' * filledLength + '-' * (barLength - filledLength)
    sys.stdout.write('\r%s |%s| %s%s %s' % (prefix, bar, percent, '%', suffix))
    if iteration == total:
        sys.stdout.write('\n')
    sys.stdout.flush()


# Print All CUDA Tensors
def print_cuda_tensors():
    for obj in gc.get_objects():
        try:
            if torch.is_tensor(obj) \
                    or (hasattr(obj, 'data') and torch.is_tensor(obj.data)):
                print(type(obj), obj.size(), obj.device)
        finally:
            pass


class IVDataset(Dataset):
    def __init__(self, DIR:str, XNAME:str, YNAME:str,
                 L_cut_x, L_cut_y=1, N_data=-1):
        self.DIR = DIR
        self.XNAME = XNAME
        self.YNAME = YNAME

        self.all_files = []
        self.len = 0

        for file in os.scandir(DIR):
            if file.is_file() and file.name.endswith('.npy'):
                self.all_files.append(file.path)
                self.len += 1
            if self.len == N_data:
                break

        self.L_cut_x = L_cut_x
        self.L_cut_y = L_cut_y

        print('{} data prepared from {}.'\
            .format(len(self.all_files), os.path.basename(DIR)))
    #     self._rand_idx = self.shuffle()
    #
    # def shuffle(self):
    #     idx = list(range(self.__len__))
    #     return random.shuffle(idx)

    def __len__(self):
        return len(self.all_files)

    def __getitem__(self, idx):
        # File Open
        try:
            data_dict = np.load(self.all_files[idx]).item()
            x = data_dict[self.XNAME]
            y = data_dict[self.YNAME]
        except:
            pdb.set_trace()

        N_freq = x.shape[0]
        N_ch = x.shape[2]

        # Zero-Padding for the same length of x and y
        if x.shape[1] < y.shape[1]:
            x = np.concatenate(
                (x, np.zeros((N_freq, y.shape[1]-x.shape[1], N_ch))),
                axis=1
            )
        elif x.shape[1] > y.shape[1]:
            y = np.concatenate(
                (y, np.zeros((N_freq, x.shape[1]-y.shape[1], N_ch))),
                axis=1
            )

        # Zero-Padding for grouping of frames
        if self.L_cut_x > 1:
            x = np.concatenate(
                (np.zeros((N_freq, int(self.L_cut_x/2), N_ch)),
                 x,
                 np.zeros((N_freq, int(self.L_cut_x/2-1), N_ch))
                ),
                axis=1
            )

        # if self.L_cut_y > 1:
        #     y=np.concatenate((np.zeros(N_fft, int(self.L_cut_y/2)),
        #                     y,
        #                     np.zeros(N_fft, int(self.L_cut_y/2-1))), axis=1)

        # Make groups of the frames of x and stack the groups
        # x_stacked: (time_length) x (N_fft) x (L_cut_x) x (XYZ0 channel)
        # y_stacked: (time_length) x (N_fft) x 1 x (XYZ0 channel)
        length = x.shape[1]
        half = int(self.L_cut_x/2)
        x_stacked = np.stack([ x[:, ii-half:ii+half, :]
                               for ii in range(half, half+length)
                             ])
        y = y.transpose((1, 0, 2)).reshape(length, N_freq, 1, -1)

        x_stacked = torch.tensor(x_stacked, dtype=torch.float)
        y = torch.tensor(y, dtype=torch.float)
        sample = {'x_stacked': x_stacked, 'y': y}

        return sample

    @staticmethod
    def my_collate(batch):
        x_stacked = torch.cat([item['x_stacked'] for item in batch])
        y = torch.cat([item['y'] for item in batch])
        return [x_stacked, y]


class MLP(nn.Module):
    def __init__(self, n_input:int, n_hidden:int, n_output:int):
        super(MLP, self).__init__()

        self.layer1 = nn.Sequential(
            nn.Linear(n_input, n_hidden),
            nn.ReLU(True)
        )
        self.layer2 = nn.Sequential(
            nn.Linear(n_hidden, n_hidden),
            nn.ReLU(True)
        )
        self.output = nn.Sequential(
            nn.Linear(n_hidden, n_output),
            # nn.ReLU(True)
        )

    def forward(self, x):
        x = self.layer1(x)
        x = self.layer2(x)
        x = self.output(x)
        return x


class NNTrainer():
    N_epochs = 50
    batch_size = 1
    learning_rate = 1e-3
    L_cut_x = 3200/L_hop
    N_data = 18000

    def __init__(self, DIR_TRAIN:str, DIR_TEST:str,
                 XNAME:str, YNAME:str,
                 N_fft:int, L_frame:int, L_hop:int):
        self.N_fft = N_fft
        self.L_frame = L_frame
        self.L_hop = L_hop
        self.DIR_TRAIN = DIR_TRAIN
        self.DIR_TEST = DIR_TEST

        n_input = int(NNTrainer.L_cut_x*N_fft/2*4)
        n_hidden = int(1600/L_hop*N_fft/2*4)
        n_output = int(N_fft/2*4)

        # Training Dataset
        data_train = IVDataset(DIR_TRAIN, XNAME, YNAME,
                               NNTrainer.L_cut_x, N_data=NNTrainer.N_data)
        self.loader_train = DataLoader(data_train,
                                       batch_size=NNTrainer.batch_size,
                                       shuffle=True,
                                       collate_fn=IVDataset.my_collate)

        # Test Dataset
        data_test = IVDataset(DIR_TEST, XNAME, YNAME,
                              NNTrainer.L_cut_x, N_data=NNTrainer.N_data)
        self.loader_test = DataLoader(data_test,
                                       batch_size=1,
                                       shuffle=True,
                                       collate_fn=IVDataset.my_collate)

        # Model (Using Parallel GPU)
        self.model = nn.DataParallel(MLP(n_input, n_hidden, n_output)).cuda()

        # MSE Loss and Adam Optimizer
        self.criterion = nn.MSELoss()
        self.optimizer = torch.optim.Adam(self.model.parameters(),
                                          lr=NNTrainer.learning_rate,
                                          weight_decay=1e-5)

    def train(self):
        loss_train = np.zeros(NNTrainer.N_epochs)
        loss_test = np.zeros(NNTrainer.N_epochs)
        for epoch in range(NNTrainer.N_epochs):
            iteration = 0
            printProgress(iteration, len(self.loader_train),
                          'epoch [{}/{}]: '.format(epoch+1,
                                                   NNTrainer.N_epochs))
            for data in self.loader_train:
                iteration += 1
                x_stacked, y = data
                input = x_stacked.view(x_stacked.size(0), -1).cuda()
                del x_stacked
                # ===================forward=====================
                output = self.model(input)
                loss = self.criterion(output, y.view(y.size(0), -1).cuda())
                loss_train[epoch] += loss.data.cpu().item()
                # ===================backward====================
                self.optimizer.zero_grad()
                loss.backward()
                self.optimizer.step()
                printProgress(iteration, len(self.loader_train),
                              'epoch [{}/{}]: '.format(epoch+1,
                                                       NNTrainer.N_epochs))
            # ===================log========================
            print(('epoch [{}/{}]: average training loss: {:e}, '
                  + 'loss of the last data: {:e}')
                  .format(epoch + 1, NNTrainer.N_epochs,
                          loss_train[epoch]/len(self.loader_train),
                          loss.data.item()))

            loss_test[epoch] = self.test()
<<<<<<< HEAD
            print('test loss: {:e}'.format(loss_test[epoch]))

            # Early Stopping
            if epoch > 0 and loss_test[epoch] > 0.9*loss_test[epoch-1]:
                print('Early Stopped')
=======
            # print('test loss: {:e}'.format(loss_test[epoch]))
            if epoch > 0 \
                    and loss_test[-1] - loss_test[-2] < loss_test[-2]/10.:
>>>>>>> 1649a162
                break
            # if epoch % 10 == 0:
            #     mat = to_mat(output.cpu().data, y.size(2))
            #     os.path.join(DIR_IV, 'MLP_out/')
            #     save_image(mat, './MLP_img/image_{}.png'.format(epoch))
        loss_train /= len(self.loader_train)
        np.save('loss.npy', {'loss_train':loss_train, 'loss_test':loss_test})
        torch.save(model.state_dict(), './MLP.pth')

    def test(self):
        loss_test = 0
        iteration = 0
        printProgress(iteration, len(self.loader_test), 'test: ')
        with torch.no_grad():
            for data in self.loader_test:
                iteration += 1
                x_stacked, y = data
                input = x_stacked.view(x_stacked.size(0), -1).cuda()
                del x_stacked
                # ===================forward=====================
                output = self.model(input)
                loss = self.criterion(output, y.view(y.size(0), -1).cuda())
                loss_test += loss.data.cpu().item()
                printProgress(iteration, len(self.loader_test), 'test: ')
            loss_test /= len(self.loader_test)
            # ===================log========================
            print('loss of the test data: {:e} %'
                  .format(loss_test))
        return loss_test<|MERGE_RESOLUTION|>--- conflicted
+++ resolved
@@ -232,17 +232,10 @@
                           loss.data.item()))
 
             loss_test[epoch] = self.test()
-<<<<<<< HEAD
-            print('test loss: {:e}'.format(loss_test[epoch]))
 
             # Early Stopping
             if epoch > 0 and loss_test[epoch] > 0.9*loss_test[epoch-1]:
                 print('Early Stopped')
-=======
-            # print('test loss: {:e}'.format(loss_test[epoch]))
-            if epoch > 0 \
-                    and loss_test[-1] - loss_test[-2] < loss_test[-2]/10.:
->>>>>>> 1649a162
                 break
             # if epoch % 10 == 0:
             #     mat = to_mat(output.cpu().data, y.size(2))
